GEM
  remote: https://rubygems.org/
  specs:
    CFPropertyList (3.0.0)
    activesupport (4.2.11.1)
      i18n (~> 0.7)
      minitest (~> 5.1)
      thread_safe (~> 0.3, >= 0.3.4)
      tzinfo (~> 1.1)
    atomos (0.1.3)
    claide (1.0.2)
<<<<<<< HEAD
    cocoapods (1.7.2)
      activesupport (>= 4.0.2, < 5)
      claide (>= 1.0.2, < 2.0)
      cocoapods-core (= 1.7.2)
=======
    cocoapods (1.7.5)
      activesupport (>= 4.0.2, < 5)
      claide (>= 1.0.2, < 2.0)
      cocoapods-core (= 1.7.5)
>>>>>>> c476ada0
      cocoapods-deintegrate (>= 1.0.3, < 2.0)
      cocoapods-downloader (>= 1.2.2, < 2.0)
      cocoapods-plugins (>= 1.0.0, < 2.0)
      cocoapods-search (>= 1.0.0, < 2.0)
      cocoapods-stats (>= 1.0.0, < 2.0)
      cocoapods-trunk (>= 1.3.1, < 2.0)
      cocoapods-try (>= 1.1.0, < 2.0)
      colored2 (~> 3.1)
      escape (~> 0.0.4)
      fourflusher (>= 2.3.0, < 3.0)
      gh_inspector (~> 1.0)
      molinillo (~> 0.6.6)
      nap (~> 1.0)
      ruby-macho (~> 1.4)
      xcodeproj (>= 1.10.0, < 2.0)
<<<<<<< HEAD
    cocoapods-core (1.7.2)
=======
    cocoapods-core (1.7.5)
>>>>>>> c476ada0
      activesupport (>= 4.0.2, < 6)
      fuzzy_match (~> 2.0.4)
      nap (~> 1.0)
    cocoapods-deintegrate (1.0.4)
    cocoapods-downloader (1.2.2)
    cocoapods-plugins (1.0.0)
      nap
    cocoapods-search (1.0.0)
    cocoapods-stats (1.1.0)
    cocoapods-trunk (1.3.1)
      nap (>= 0.8, < 2.0)
      netrc (~> 0.11)
    cocoapods-try (1.1.0)
    colored2 (3.1.2)
    concurrent-ruby (1.1.5)
    escape (0.0.4)
    ffi (1.11.1)
    fourflusher (2.3.1)
    fuzzy_match (2.0.4)
    gh_inspector (1.1.3)
    i18n (0.9.5)
      concurrent-ruby (~> 1.0)
    jazzy (0.10.0)
      cocoapods (~> 1.5)
      mustache (~> 1.1)
      open4
      redcarpet (~> 3.4)
      rouge (>= 2.0.6, < 4.0)
      sass (~> 3.6)
      sqlite3 (~> 1.3)
      xcinvoke (~> 0.3.0)
    liferaft (0.0.6)
    minitest (5.11.3)
    molinillo (0.6.6)
    mustache (1.1.0)
    nanaimo (0.2.6)
    nap (1.1.0)
    netrc (0.11.0)
    open4 (1.3.4)
    rb-fsevent (0.10.3)
    rb-inotify (0.10.0)
      ffi (~> 1.0)
    redcarpet (3.5.0)
    rouge (2.0.7)
    ruby-macho (1.4.0)
    sass (3.7.4)
      sass-listen (~> 4.0.0)
    sass-listen (4.0.0)
      rb-fsevent (~> 0.9, >= 0.9.4)
      rb-inotify (~> 0.9, >= 0.9.7)
    sqlite3 (1.4.1)
    thread_safe (0.3.6)
    tzinfo (1.2.5)
      thread_safe (~> 0.1)
    xcinvoke (0.3.0)
      liferaft (~> 0.0.6)
<<<<<<< HEAD
    xcodeproj (1.10.0)
=======
    xcodeproj (1.11.0)
>>>>>>> c476ada0
      CFPropertyList (>= 2.3.3, < 4.0)
      atomos (~> 0.1.3)
      claide (>= 1.0.2, < 2.0)
      colored2 (~> 3.1)
      nanaimo (~> 0.2.6)
    xcpretty (0.3.0)
      rouge (~> 2.0.7)

PLATFORMS
  ruby

DEPENDENCIES
  cocoapods
  jazzy
  xcpretty

BUNDLED WITH
   1.17.3<|MERGE_RESOLUTION|>--- conflicted
+++ resolved
@@ -9,17 +9,10 @@
       tzinfo (~> 1.1)
     atomos (0.1.3)
     claide (1.0.2)
-<<<<<<< HEAD
-    cocoapods (1.7.2)
-      activesupport (>= 4.0.2, < 5)
-      claide (>= 1.0.2, < 2.0)
-      cocoapods-core (= 1.7.2)
-=======
     cocoapods (1.7.5)
       activesupport (>= 4.0.2, < 5)
       claide (>= 1.0.2, < 2.0)
       cocoapods-core (= 1.7.5)
->>>>>>> c476ada0
       cocoapods-deintegrate (>= 1.0.3, < 2.0)
       cocoapods-downloader (>= 1.2.2, < 2.0)
       cocoapods-plugins (>= 1.0.0, < 2.0)
@@ -35,11 +28,7 @@
       nap (~> 1.0)
       ruby-macho (~> 1.4)
       xcodeproj (>= 1.10.0, < 2.0)
-<<<<<<< HEAD
-    cocoapods-core (1.7.2)
-=======
     cocoapods-core (1.7.5)
->>>>>>> c476ada0
       activesupport (>= 4.0.2, < 6)
       fuzzy_match (~> 2.0.4)
       nap (~> 1.0)
@@ -96,11 +85,7 @@
       thread_safe (~> 0.1)
     xcinvoke (0.3.0)
       liferaft (~> 0.0.6)
-<<<<<<< HEAD
-    xcodeproj (1.10.0)
-=======
     xcodeproj (1.11.0)
->>>>>>> c476ada0
       CFPropertyList (>= 2.3.3, < 4.0)
       atomos (~> 0.1.3)
       claide (>= 1.0.2, < 2.0)
